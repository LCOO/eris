[tox]
minversion = 2.0
envlist = py35,py27,pep8
skipsdist = True

[testenv]
usedevelop = True
install_command = pip install -c{env:UPPER_CONSTRAINTS_FILE:https://git.openstack.org/cgit/openstack/requirements/plain/upper-constraints.txt} {opts} {packages}
setenv =
   VIRTUAL_ENV={envdir}
   PYTHONWARNINGS=default::DeprecationWarning
   OS_STDOUT_CAPTURE=1
   OS_STDERR_CAPTURE=1
   OS_TEST_TIMEOUT=60
deps = -r{toxinidir}/test-requirements.txt
<<<<<<< HEAD
whitelist_externals = bash
		      find
		      rm
		      env
		      ansible
commands = 
	find . -type f -name "*.pyc" -delete
	stestr run {posargs}
=======
commands = ostestr '{posargs}'
>>>>>>> c0698422

[testenv:pep8]
commands = flake8 {posargs}

[testenv:venv]
commands = {posargs}

[testenv:cover]
setenv =
    VIRTUAL_ENV={envdir}
    PYTHON=coverage run --source eris --parallel-mode
commands =
    ostestr '{posargs}'
    coverage combine
    coverage html -d cover
    coverage xml -o cover/coverage.xml

[testenv:docs]
commands = python setup.py build_sphinx

[testenv:releasenotes]
commands =
  sphinx-build -a -E -W -d releasenotes/build/doctrees -b html releasenotes/source releasenotes/build/html

[testenv:debug]
commands = oslo_debug_helper {posargs}

[flake8]
# E123, E125 skipped as they are invalid PEP-8.

show-source = True
ignore = E123,E125
builtins = _
exclude=.venv,.git,.tox,dist,doc,*lib/python*,*egg,build<|MERGE_RESOLUTION|>--- conflicted
+++ resolved
@@ -13,18 +13,17 @@
    OS_STDERR_CAPTURE=1
    OS_TEST_TIMEOUT=60
 deps = -r{toxinidir}/test-requirements.txt
-<<<<<<< HEAD
 whitelist_externals = bash
 		      find
 		      rm
 		      env
 		      ansible
+		      ansible-playbook
 commands = 
 	find . -type f -name "*.pyc" -delete
-	stestr run {posargs}
-=======
-commands = ostestr '{posargs}'
->>>>>>> c0698422
+	rm -Rf .testrepository/times.dbm
+	ostestr '{posargs}'
+passenv = http_proxy HTTP_PROXY https_proxy HTTPS_PROXY no_proxy NO_PROXY OS_DEBUG GENERATE_HASHES
 
 [testenv:pep8]
 commands = flake8 {posargs}
